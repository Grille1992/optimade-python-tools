--- conflicted
+++ resolved
@@ -72,11 +72,7 @@
 
 
 class ElasticTransformer(lark.Transformer):
-<<<<<<< HEAD
-    """ Transformer that transforms ``v0.10.1`` grammar parse trees into queries.
-=======
-    """Transformer that transforms ``v0.10.0`` grammar parse trees into queries.
->>>>>>> 9d0918e7
+    """Transformer that transforms ``v0.10.1`` grammar parse trees into queries.
 
     Uses elasticsearch_dsl and will produce a `Q` instance.
     """
@@ -333,7 +329,12 @@
             if arg in ["<", "<=", ">", ">=", "!=", "="]:
                 op = arg
             else:
-                result.append((op, arg,))
+                result.append(
+                    (
+                        op,
+                        arg,
+                    )
+                )
                 op = "="
         return result
 
@@ -362,7 +363,6 @@
 
         return quantity
 
-<<<<<<< HEAD
     @v_args(inline=True)
     def string(self, string):
         # string: ESCAPED_STRING
@@ -381,17 +381,7 @@
         elif number.type == "SIGNED_FLOAT":
             type_ = float
         return type_(number)
-=======
-    def int_literal(self, args):
-        return int(args[0])
-
-    def float_literal(self, args):
-        return float(args[0])
-
-    def string_literal(self, args):
-        return args[0].strip('"')
 
 
 # added for potential backward compatibility
-Transformer = ElasticTransformer
->>>>>>> 9d0918e7
+Transformer = ElasticTransformer