from typing import List

from lark import v_args
from elasticsearch_dsl import Q, Text, Keyword, Integer, Field
from optimade.models import CHEMICAL_SYMBOLS, ATOMIC_NUMBERS
from optimade.filtertransformers.base_transformer import BaseTransformer

__all__ = (
    "ElasticTransformer",
    "Transformer",
)

__all__ = (
    "ElasticTransformer",
    "Transformer",
)


_cmp_operators = {">": "gt", ">=": "gte", "<": "lt", "<=": "lte"}
_rev_cmp_operators = {">": "<", ">=": "<=", "<": ">", "<=": "=>"}
_has_operators = {"ALL": "must", "ANY": "should"}
_length_quantities = {
    "elements": "nelements",
    "elements_rations": "nelements",
    "dimension_types": "dimension_types",
}


class Quantity:
    """Class to provide information about available quantities to the transformer.

    The elasticsearch transformer will use `Quantity`s to (a) do some semantic checks,
    (b) map quantities to the underlying elastic index.

    Attributes:
        name: The name of the quantity as used in the filter expressions.
        es_field: The name of the field for this quanity in elastic search, will be
            ``name`` by default.
        elastic_mapping_type: A decendent of an elasticsearch_dsl Field that denotes which
            mapping was used in the elastic search index.
        length_quantity: Elasticsearch does not support length of arrays, but we can
            map fields with array to other fields with ints about the array length. The
            LENGTH operator will only be supported for quantities with this attribute.
        has_only_quantity: Elasticsearch does not support exclusive search on arrays, like
            a list of chemical elements. But, we can order all elements by atomic number
            and use a keyword field with all elements to perform this search. This only
            works for elements (i.e. labels in ``CHEMICAL_SYMBOLS``) and quantities
            with this attribute.
        nested_quantity: To support optimade's 'zipped tuple' feature (e.g.
            'elements:elements_ratios HAS "H":>0.33), we use elasticsearch nested objects
            and nested queries. This quantity will provide the field for the nested
            object that contains the quantity (and others). The zipped tuples will only
            work for quantities that share the same nested object quantity.
    """

    def __init__(
        self,
        name,
        es_field: str = None,
        elastic_mapping_type: Field = None,
        length_quantity: "Quantity" = None,
        has_only_quantity: "Quantity" = None,
        nested_quantity: "Quantity" = None,
    ):

        self.name = name
        self.es_field = es_field if es_field is not None else name
        self.elastic_mapping_type = (
            Keyword if elastic_mapping_type is None else elastic_mapping_type
        )
        self.length_quantity = length_quantity
        self.has_only_quantity = has_only_quantity
        self.nested_quantity = nested_quantity

    def __repr__(self):
        return self.name


<<<<<<< HEAD
class ElasticTransformer(BaseTransformer):
    """Transformer that transforms ``v0.10.1`` grammar parse trees into queries.
=======
class ElasticTransformer(lark.Transformer):
    """Transformer that transforms ``v0.10.0`` grammar parse trees into queries.
>>>>>>> f5e7b577

    Uses elasticsearch_dsl and will produce a `Q` instance.
    """

    def __init__(self, quantities: List[Quantity]):
        """
        Arguments:
            quantities: A list of :class:`Quantity`s that describe how optimade (and other)
                quantities are mapped to the elasticsearch index.
        """
        self.index_mapping = {quantity.name: quantity for quantity in quantities}
        super().__init__()

    def _field(self, quantity, nested=None):
        if nested is not None:
            return "%s.%s" % (nested.es_field, quantity.name)

        return quantity.es_field

    def _query_op(self, quantity, op, value, nested=None):
        """
        Return a range, match, or term query for the given quantity, comparison
        operator, and value
        """
        field = self._field(quantity, nested=nested)
        if op in _cmp_operators:
            return Q("range", **{field: {_cmp_operators[op]: value}})

        if quantity.elastic_mapping_type == Text:
            query_type = "match"
        elif quantity.elastic_mapping_type in [Keyword, Integer]:
            query_type = "term"
        else:
            raise NotImplementedError("Quantity has unsupported ES field type")

        if op in ["=", ""]:
            return Q(query_type, **{field: value})

        if op == "!=":
            return ~Q(  # pylint: disable=invalid-unary-operand-type
                query_type, **{field: value}
            )

    def _has_query_op(self, quantities, op, predicate_zip_list):
        """
        Returns a bool query that combines the operator queries `_query_op`
        for each predicate and zipped quantity predicates combinations.
        """
        if op in ("HAS", "HAS ALL"):
            kind = "must"  # in case of HAS we do a must over the "list" of the one given element
        elif op == "HAS ANY":
            kind = "should"
        elif op == "HAS ONLY":
            # HAS ONLY comes with heavy limitations, because there is no such thing
            # in elastic search. Only supported for elements, where we can construct
            # an anonymous "formula" based on elements sorted by order number and
            # can do a = comparison to check if all elements are contained
            if len(quantities) > 1:
                raise NotImplementedError("HAS ONLY is not supported with zip")
            quantity = quantities[0]

            if quantity.has_only_quantity is None:
                raise NotImplementedError(
                    "HAS ONLY is not supported by %s" % quantity.name
                )

            def values():
                for predicates in predicate_zip_list:
                    if len(predicates) != 1:
                        raise NotImplementedError("Tuples not supported in HAS ONLY")
                    op, value = predicates[0]
                    if op != "=":
                        raise NotImplementedError(
                            "Predicated not supported in HAS ONLY"
                        )
                    if not isinstance(value, str):
                        raise NotImplementedError("Only strings supported in HAS ONLY")
                    yield value

            try:
                order_numbers = sorted(ATOMIC_NUMBERS[element] for element in values())
                value = "".join(
                    [CHEMICAL_SYMBOLS[number - 1] for number in order_numbers]
                )
            except KeyError:
                raise NotImplementedError(
                    "HAS ONLY is only supported for chemical symbols"
                )

            return Q("term", **{quantity.has_only_quantity.name: value})

        else:
            raise NotImplementedError(f"Unknown operator {op!r}")

        queries = [
            self._has_query(quantities, predicates) for predicates in predicate_zip_list
        ]
        return Q("bool", **{kind: queries})

    def _has_query(self, quantities, predicates):
        """
        Returns a bool query that combines the operator queries `_query_op`
        for quantity predicate combination.
        """
        if len(quantities) != len(predicates):
            raise ValueError(
                "Tuple length does not match: %s <o> %s "
                % (":".join(quantities), ":".join(predicates))
            )

        if len(quantities) == 1:
            op, value = predicates[0]
            return self._query_op(quantities[0], op, value)

        nested_quantity = quantities[0].nested_quantity
        same_nested_quantity = any(
            q.nested_quantity != nested_quantity for q in quantities
        )
        if nested_quantity is None or same_nested_quantity:
            raise TypeError(
                "Expression with tuples are only supported for %s"
                % ", ".join(quantities)
            )

        queries = [
            self._query_op(quantity, op, value, nested=nested_quantity)
            for quantity, (op, value) in zip(quantities, predicates)
        ]

        return Q(
            "nested",
            path=self._field(nested_quantity),
            query=dict(bool=dict(must=queries)),
        )

    def __default__(self, tree, children, *args, **kwargs):
        """ Default behavior for rules that only replace one symbol with another """
        return children[0]

    def filter(self, args):
        # filter: expression*
        if len(args) == 1:
            return args[0]
        return Q("bool", **{"must": args})

    def expression_clause(self, args):
        # expression_clause: expression_phrase ( _AND expression_phrase )*
        result = args[0]
        for arg in args[1:]:
            result &= arg
        return result

    def expression(self, args):
        # expression: expression_clause ( _OR expression_clause )*
        result = args[0]
        for arg in args[1:]:
            result |= arg
        return result

    def expression_phrase(self, args):
        # expression_phrase: [ NOT ] ( operator | "(" expression ")" )
        if args[0] == "NOT":
            return ~args[1]
        return args[0]

    @v_args(inline=True)
    def property_first_comparison(self, quantity, query):
        # property_first_comparison: property *_rhs
        return query(quantity)

    @v_args(inline=True)
    def constant_first_comparison(self, value, op, quantity):
        # constant_first_comparison: constant OPERATOR ( non_string_value | ...not_implemented_string )
        if not isinstance(quantity, Quantity):
            raise TypeError("Only quantities can be compared to constant values.")

        return self._query_op(quantity, _rev_cmp_operators[op], value)

    @v_args(inline=True)
    def value_op_rhs(self, op, value):
        # value_op_rhs: OPERATOR value
        return lambda quantity: self._query_op(quantity, op, value)

    def length_op_rhs(self, args):
        # length_op_rhs: LENGTH [ OPERATOR ] signed_int
        value = args[-1]
        if len(args) == 3:
            op = args[1]
        else:
            op = "="

        def query(quantity):
            if quantity.length_quantity is None:
                raise NotImplementedError(
                    "LENGTH is not supported for %s" % quantity.name
                )
            quantity = quantity.length_quantity
            return self._query_op(quantity, op, value)

        return query

    @v_args(inline=True)
    def known_op_rhs(self, _, value):
        # known_op_rhs: IS ( KNOWN | UNKNOWN )

        def query(quantity):
            query = Q("exists", field=self._field(quantity))
            if value == "KNOWN":
                return query
            elif value == "UNKNOWN":
                return ~query  # pylint: disable=invalid-unary-operand-type
            raise NotImplementedError(f"Unknown operator value {value!r}")

        return query

    def set_op_rhs(self, args):
        # set_op_rhs: HAS ( [ OPERATOR ] value | ALL value_list | ... )
        values = args[-1]
        if not isinstance(values, list):
            if len(args) == 3:
                op = args[1]
            else:
                op = "="
            values = [(op, values)]

        if len(args) == 3:
            op = "HAS " + args[1]
        else:
            op = "HAS"

        def query(quantity):
            return self._has_query_op([quantity], op, [[value] for value in values])

        return query

    def set_zip_op_rhs(self, args):
        # set_zip_op_rhs: property_zip_addon HAS ( value_zip | ONLY value_zip_list | ALL value_zip_list | ANY value_zip_list )
        add_on = args[0]
        values = args[-1]
        if len(args) == 4:
            op = "HAS " + args[2]
        else:
            op = "HAS"
            values = [values]

        return lambda quantity: self._has_query_op([quantity] + add_on, op, values)

    def property_zip_addon(self, args):
        return args

    def value_zip(self, args):
        return self.value_list(args)

    def value_zip_list(self, args):
        return args

    def value_list(self, args):
        result = []
        op = "="
        for arg in args:
            if arg in ["<", "<=", ">", ">=", "!=", "="]:
                op = arg
            else:
                result.append(
                    (
                        op,
                        arg,
                    )
                )
                op = "="
        return result

    def fuzzy_string_op_rhs(self, args):
        op = args[0]
        value = args[-1]
        wildcard = f"{value}"
        if op not in ("CONTAINS", "STARTS", "ENDS"):
            raise NotImplementedError("Unknown operator {op!r}")

        if op in ("CONTAINS", "STARTS"):
            wildcard = f"{wildcard}*"
        if op in ("CONTAINS", "ENDS"):
            wildcard = f"*{wildcard}"

        return lambda quantity: Q("wildcard", **{self._field(quantity): wildcard})

    def property(self, args):
        # property: IDENTIFIER ( "." IDENTIFIER )*
        quantity_name = args[0]

        if quantity_name not in self.index_mapping:
            raise Exception("%s is not a searchable quantity" % quantity_name)

        quantity = self.index_mapping.get(quantity_name, None)
        if quantity is None:
            quantity = Quantity(name=quantity_name)

        return quantity

    @v_args(inline=True)
    def string(self, string):
        # string: ESCAPED_STRING
        return string.strip('"')

    @v_args(inline=True)
    def signed_int(self, number):
        # signed_int : SIGNED_INT
        return int(number)

    @v_args(inline=True)
    def number(self, number):
        # number: SIGNED_INT | SIGNED_FLOAT
        if number.type == "SIGNED_INT":
            type_ = int
        elif number.type == "SIGNED_FLOAT":
            type_ = float
        return type_(number)


<<<<<<< HEAD
=======
    def string_literal(self, args):
        return args[0].strip('"')


>>>>>>> f5e7b577
# added for potential backward compatibility
Transformer = ElasticTransformer<|MERGE_RESOLUTION|>--- conflicted
+++ resolved
@@ -76,13 +76,8 @@
         return self.name
 
 
-<<<<<<< HEAD
 class ElasticTransformer(BaseTransformer):
-    """Transformer that transforms ``v0.10.1`` grammar parse trees into queries.
-=======
-class ElasticTransformer(lark.Transformer):
-    """Transformer that transforms ``v0.10.0`` grammar parse trees into queries.
->>>>>>> f5e7b577
+    """Transformer that transforms ``v1.0.0`` grammar parse trees into queries.
 
     Uses elasticsearch_dsl and will produce a `Q` instance.
     """
@@ -402,12 +397,5 @@
         return type_(number)
 
 
-<<<<<<< HEAD
-=======
-    def string_literal(self, args):
-        return args[0].strip('"')
-
-
->>>>>>> f5e7b577
 # added for potential backward compatibility
 Transformer = ElasticTransformer